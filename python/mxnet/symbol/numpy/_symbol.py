--- conflicted
+++ resolved
@@ -29,18 +29,12 @@
 from .._internal import _set_np_symbol_class
 from . import _internal as _npi
 
-<<<<<<< HEAD
-__all__ = ['zeros', 'ones', 'add', 'subtract', 'multiply', 'divide', 'mod', 'power', 'tensordot',
-           'linspace', 'expand_dims', 'tile', 'arange', 'split', 'concatenate', 'stack',
-           'rad2deg']
-=======
 __all__ = ['zeros', 'ones', 'add', 'subtract', 'multiply', 'divide', 'mod', 'power', 'sin', 'cos',
            'tan', 'sinh', 'cosh', 'tanh', 'log10', 'sqrt', 'cbrt', 'abs', 'absolute', 'exp',
            'expm1', 'arcsin', 'arccos', 'arctan', 'sign', 'log', 'degrees', 'log2', 'log1p',
            'rint', 'radians', 'reciprocal', 'square', 'negative', 'fix', 'ceil', 'floor',
            'trunc', 'logical_not', 'arcsinh', 'arccosh', 'arctanh', 'tensordot',
-           'linspace', 'expand_dims', 'tile', 'arange', 'split', 'concatenate', 'stack']
->>>>>>> d8b6e47b
+           'linspace', 'expand_dims', 'tile', 'arange', 'split', 'concatenate', 'stack', 'rad2deg']
 
 
 def _num_outputs(sym):
